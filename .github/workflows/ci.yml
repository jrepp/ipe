--- conflicted
+++ resolved
@@ -216,54 +216,5 @@
           cargo install cargo-hack
           cargo install cargo-minimal-versions
 
-<<<<<<< HEAD
-      - name: Check minimal versions
-        run: |
-          set +e
-          cargo minimal-versions check --all-features 2>&1 | tee minimal-versions.log
-          EXIT_CODE=$?
-
-          # If successful, we're done
-          if [ $EXIT_CODE -eq 0 ]; then
-            echo "✅ Minimal versions check passed"
-            exit 0
-          fi
-
-          # Known acceptable failures with justification
-
-          # 1. Check for rustc version incompatibilities in dependencies
-          # Justification: Some minimal dependency versions may require older rustc versions
-          # that are no longer compatible with our MSRV, but newer versions work fine.
-          if grep -q "error: package .* cannot be built because it requires rustc" minimal-versions.log; then
-            echo "::warning::Minimal versions check failed with known rustc version incompatibility"
-            echo "::warning::Justification: Minimal dependency versions require incompatible rustc, but newer versions work"
-            exit 0
-          fi
-
-          # 2. Check for dependency resolution failures
-          # Justification: cargo-minimal-versions may fail to resolve dependencies
-          # when minimal versions have conflicting requirements, but actual builds work fine.
-          if grep -q "failed to select a version" minimal-versions.log || grep -q "Unable to resolve" minimal-versions.log; then
-            echo "::warning::Minimal versions check failed with dependency resolution error"
-            echo "::warning::Justification: Minimal version resolution conflict, but actual dependency resolution works"
-            exit 0
-          fi
-
-          # 3. Check for MSRV violations in minimal versions
-          # Justification: Minimal versions of dependencies may not respect our MSRV,
-          # but we pin to versions that do in Cargo.lock
-          if grep -q "requires rustc" minimal-versions.log && grep -q "MSRV" minimal-versions.log; then
-            echo "::warning::Minimal versions check failed with MSRV violation"
-            echo "::warning::Justification: Minimal dependency versions violate MSRV, but pinned versions respect it"
-            exit 0
-          fi
-
-          # Unknown failure - fail the check
-          echo "::error::Minimal versions check failed with unexpected error"
-          echo "::error::This failure pattern is not recognized and must be investigated"
-          cat minimal-versions.log
-          exit 1
-=======
       - name: Check minimal versions with intelligent validation
-        run: .github/scripts/check-minimal-versions.sh
->>>>>>> f9fb9aa8
+        run: .github/scripts/check-minimal-versions.sh