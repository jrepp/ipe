name: Security Audit

on:
  push:
    branches: [ master, main, develop ]
  pull_request:
    branches: [ master, main, develop ]
  schedule:
    # Run security audit daily at 00:00 UTC
    - cron: '0 0 * * *'

env:
  CARGO_TERM_COLOR: always

jobs:
  cargo-audit:
    name: Cargo Audit
    runs-on: ubuntu-latest
    steps:
      - uses: actions/checkout@v4

      - name: Install Rust
        uses: dtolnay/rust-toolchain@stable

      - name: Install cargo-audit
        run: cargo install cargo-audit

      - name: Run cargo audit with intelligent validation
        run: .github/scripts/check-cargo-audit.sh

      - name: Upload audit report
        uses: actions/upload-artifact@v4
        with:
          name: audit-report
          path: audit-report.json
        if: always()  # Upload report even if check failed

  cargo-deny:
    name: Cargo Deny
    runs-on: ubuntu-latest
    steps:
      - uses: actions/checkout@v4

      - name: Install Rust
        uses: dtolnay/rust-toolchain@stable

      - name: Install cargo-deny
        run: cargo install cargo-deny

      - name: Run cargo deny
        run: cargo deny check

  miri:
    name: Miri (Undefined Behavior Detection)
    runs-on: ubuntu-latest
    steps:
      - uses: actions/checkout@v4

      - name: Install Rust nightly with miri
        uses: dtolnay/rust-toolchain@nightly
        with:
          components: miri

      - name: Cache cargo registry
        uses: actions/cache@v4
        with:
          path: ~/.cargo/registry
          key: ${{ runner.os }}-cargo-registry-${{ hashFiles('**/Cargo.lock') }}

      - name: Setup miri
        run: cargo miri setup

      - name: Run miri tests
        run: cargo miri test --all-features
        env:
          MIRIFLAGS: "-Zmiri-strict-provenance -Zmiri-symbolic-alignment-check"

  sanitizers:
    name: Sanitizers
    runs-on: ubuntu-latest
    strategy:
      matrix:
        sanitizer: [address, thread]
    steps:
      - uses: actions/checkout@v4

      - name: Install Rust nightly
        uses: dtolnay/rust-toolchain@nightly
        with:
          components: rust-src

      - name: Cache cargo registry
        uses: actions/cache@v4
        with:
          path: ~/.cargo/registry
          key: ${{ runner.os }}-cargo-registry-${{ hashFiles('**/Cargo.lock') }}

      - name: Run tests with ${{ matrix.sanitizer }} sanitizer
        run: |
          set +e
          export RUSTFLAGS="-Z sanitizer=${{ matrix.sanitizer }}"
          export RUSTDOCFLAGS="-Z sanitizer=${{ matrix.sanitizer }}"
<<<<<<< HEAD
          cargo +nightly test -Z build-std --target x86_64-unknown-linux-gnu --all-features 2>&1 | tee sanitizer-${{ matrix.sanitizer }}.log
          EXIT_CODE=$?

          # Extract test results
          TESTS_PASSED=$(grep -c "test result: ok" sanitizer-${{ matrix.sanitizer }}.log || echo "0")
          TESTS_FAILED=$(grep "test result:" sanitizer-${{ matrix.sanitizer }}.log | grep -oP '\d+ failed' | grep -oP '\d+' || echo "0")

          # Check for memory leaks
          LEAK_DETECTED=$(grep -c "LeakSanitizer: detected memory leaks" sanitizer-${{ matrix.sanitizer }}.log || echo "0")
          LEAK_SIZE=$(grep "byte(s) leaked" sanitizer-${{ matrix.sanitizer }}.log | grep -oP '\d+ byte' | grep -oP '\d+' || echo "0")
          LEAK_COUNT=$(grep "allocation(s)" sanitizer-${{ matrix.sanitizer }}.log | grep -oP '\d+ allocation' | grep -oP '\d+' || echo "0")

          echo "Test Results: $TESTS_PASSED test suites passed, $TESTS_FAILED failed"
          echo "Leak Detection: $LEAK_DETECTED leaks found, $LEAK_SIZE bytes in $LEAK_COUNT allocations"

          # Validate: All tests must pass
          if [ "$TESTS_FAILED" != "0" ]; then
            echo "::error::Sanitizer detected test failures - this is not acceptable"
            cat sanitizer-${{ matrix.sanitizer }}.log
            exit 1
          fi

          # Known acceptable leak: JIT compilation memory (single 4KB allocation)
          # Justification: Cranelift JIT allocates executable memory for compiled code
          # that is intentionally not freed (standard practice for JIT engines).
          # This is a single page (4096 bytes) allocated once for the JIT code cache.
          if [ "$LEAK_DETECTED" != "0" ]; then
            if [ "$LEAK_SIZE" -eq "4096" ] && [ "$LEAK_COUNT" -eq "1" ]; then
              echo "::warning::Detected known acceptable leak: JIT code memory (4KB, 1 allocation)"
              echo "::warning::Justification: Cranelift JIT executable memory is intentionally not freed"
              exit 0
            else
              echo "::error::Detected unexpected memory leak: $LEAK_SIZE bytes in $LEAK_COUNT allocations"
              echo "::error::This is NOT the known JIT memory leak and must be investigated"
              cat sanitizer-${{ matrix.sanitizer }}.log
              exit 1
            fi
          fi

          # If we get here, all tests passed and no leaks detected
          echo "✅ All tests passed with no memory leaks detected"
          exit 0
=======
          # Skip doctests to avoid ABI mismatch issues (known Rust limitation with sanitizers)
          cargo +nightly test -Z build-std --target x86_64-unknown-linux-gnu --all-features --lib --bins --tests
>>>>>>> f9fb9aa8
        env:
          ASAN_OPTIONS: detect_leaks=1

  leak-sanitizer:
    name: Leak Sanitizer (with allowlist validation)
    runs-on: ubuntu-latest
    steps:
      - uses: actions/checkout@v4

      - name: Install Rust nightly
        uses: dtolnay/rust-toolchain@nightly
        with:
          components: rust-src

      - name: Cache cargo registry
        uses: actions/cache@v4
        with:
          path: ~/.cargo/registry
          key: ${{ runner.os }}-cargo-registry-${{ hashFiles('**/Cargo.lock') }}

      - name: Run leak sanitizer with intelligent validation
        run: .github/scripts/check-leak-sanitizer.sh

  supply-chain:
    name: Supply Chain Security
    runs-on: ubuntu-latest
    steps:
      - uses: actions/checkout@v4

      - name: Install Rust
        uses: dtolnay/rust-toolchain@stable

      - name: Install cargo-geiger
        run: cargo install cargo-geiger

      - name: Run cargo-geiger with intelligent validation
        run: .github/scripts/check-cargo-geiger.sh<|MERGE_RESOLUTION|>--- conflicted
+++ resolved
@@ -97,56 +97,10 @@
 
       - name: Run tests with ${{ matrix.sanitizer }} sanitizer
         run: |
-          set +e
           export RUSTFLAGS="-Z sanitizer=${{ matrix.sanitizer }}"
           export RUSTDOCFLAGS="-Z sanitizer=${{ matrix.sanitizer }}"
-<<<<<<< HEAD
-          cargo +nightly test -Z build-std --target x86_64-unknown-linux-gnu --all-features 2>&1 | tee sanitizer-${{ matrix.sanitizer }}.log
-          EXIT_CODE=$?
-
-          # Extract test results
-          TESTS_PASSED=$(grep -c "test result: ok" sanitizer-${{ matrix.sanitizer }}.log || echo "0")
-          TESTS_FAILED=$(grep "test result:" sanitizer-${{ matrix.sanitizer }}.log | grep -oP '\d+ failed' | grep -oP '\d+' || echo "0")
-
-          # Check for memory leaks
-          LEAK_DETECTED=$(grep -c "LeakSanitizer: detected memory leaks" sanitizer-${{ matrix.sanitizer }}.log || echo "0")
-          LEAK_SIZE=$(grep "byte(s) leaked" sanitizer-${{ matrix.sanitizer }}.log | grep -oP '\d+ byte' | grep -oP '\d+' || echo "0")
-          LEAK_COUNT=$(grep "allocation(s)" sanitizer-${{ matrix.sanitizer }}.log | grep -oP '\d+ allocation' | grep -oP '\d+' || echo "0")
-
-          echo "Test Results: $TESTS_PASSED test suites passed, $TESTS_FAILED failed"
-          echo "Leak Detection: $LEAK_DETECTED leaks found, $LEAK_SIZE bytes in $LEAK_COUNT allocations"
-
-          # Validate: All tests must pass
-          if [ "$TESTS_FAILED" != "0" ]; then
-            echo "::error::Sanitizer detected test failures - this is not acceptable"
-            cat sanitizer-${{ matrix.sanitizer }}.log
-            exit 1
-          fi
-
-          # Known acceptable leak: JIT compilation memory (single 4KB allocation)
-          # Justification: Cranelift JIT allocates executable memory for compiled code
-          # that is intentionally not freed (standard practice for JIT engines).
-          # This is a single page (4096 bytes) allocated once for the JIT code cache.
-          if [ "$LEAK_DETECTED" != "0" ]; then
-            if [ "$LEAK_SIZE" -eq "4096" ] && [ "$LEAK_COUNT" -eq "1" ]; then
-              echo "::warning::Detected known acceptable leak: JIT code memory (4KB, 1 allocation)"
-              echo "::warning::Justification: Cranelift JIT executable memory is intentionally not freed"
-              exit 0
-            else
-              echo "::error::Detected unexpected memory leak: $LEAK_SIZE bytes in $LEAK_COUNT allocations"
-              echo "::error::This is NOT the known JIT memory leak and must be investigated"
-              cat sanitizer-${{ matrix.sanitizer }}.log
-              exit 1
-            fi
-          fi
-
-          # If we get here, all tests passed and no leaks detected
-          echo "✅ All tests passed with no memory leaks detected"
-          exit 0
-=======
           # Skip doctests to avoid ABI mismatch issues (known Rust limitation with sanitizers)
           cargo +nightly test -Z build-std --target x86_64-unknown-linux-gnu --all-features --lib --bins --tests
->>>>>>> f9fb9aa8
         env:
           ASAN_OPTIONS: detect_leaks=1
 
