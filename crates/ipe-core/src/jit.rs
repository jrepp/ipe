--- conflicted
+++ resolved
@@ -132,24 +132,9 @@
         // Cranelift manages the executable memory and will free it when this JitCompiler is dropped
         let code_ptr = self.module.get_finalized_function(id);
 
-<<<<<<< HEAD
-        // Make memory executable
-        let jit_code = Arc::new(JitCode {
-            ptr: code_ptr,
-            size: 4096, // Page size estimate
-            region: code_ptr as *mut u8,
-        });
-
-        // Protect memory as executable
-        unsafe {
-            protect(jit_code.region, jit_code.size, Protection::READ_EXECUTE)
-                .map_err(|e| Error::JitError(format!("Failed to protect memory: {}", e)))?;
-        }
-=======
         // Create JitCode - just a lightweight wrapper around the function pointer
         // IMPORTANT: The JitCompiler must stay alive for as long as this code is used
         let jit_code = Arc::new(JitCode { ptr: code_ptr as *const u8 });
->>>>>>> f9fb9aa8
 
         // Cache result
         self.cache.write().insert(name.to_string(), Arc::clone(&jit_code));
@@ -173,7 +158,9 @@
             match instr {
                 Instruction::Jump { offset } | Instruction::JumpIfFalse { offset } => {
                     let target = (idx as i16 + offset) as usize;
-                    block_map.entry(target).or_insert_with(|| builder.create_block());
+                    if !block_map.contains_key(&target) {
+                        block_map.insert(target, builder.create_block());
+                    }
                 },
                 _ => {},
             }
@@ -326,7 +313,7 @@
 #[cfg(not(miri))] // Skip JIT tests under Miri (cranelift uses raw pointers)
 mod tests {
     use super::*;
-    use crate::bytecode::{CompiledPolicy, Instruction, PolicyHeader};
+    use crate::bytecode::{CompOp, CompiledPolicy, Instruction, PolicyHeader, Value};
 
     #[test]
     fn test_simple_jit_compilation() {
